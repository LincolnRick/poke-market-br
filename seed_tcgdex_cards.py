--- conflicted
+++ resolved
@@ -91,7 +91,6 @@
                     series_id = (
                         serie_info.get("id")
                         or serie_info.get("name")
-<<<<<<< HEAD
                         or default_series_id
                     )
                 else:
@@ -100,7 +99,6 @@
                 card_id = card.get("localId") or ""
                 image_url = tcgdex_import.build_card_image_url(
                     card_lang, series_id, set_id, card_id,
-=======
                         or ""
                     )
                 else:
@@ -109,7 +107,6 @@
                 card_id = card.get("localId") or ""
                 image_url = tcgdex_import.build_card_image_url(
                     card_lang, series_id, set_id, card_id
->>>>>>> a8a738af
                 )
                 card["image_url"] = image_url
                 card["language"] = card_lang
